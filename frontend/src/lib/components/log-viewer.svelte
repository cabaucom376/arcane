<script lang="ts">
<<<<<<< HEAD
	import { onMount, onDestroy } from 'svelte';
	import { dev } from '$app/environment';
=======
	import { browser, dev } from '$app/environment';
>>>>>>> 86e799f2
	import { get } from 'svelte/store';
	import { environmentStore } from '$lib/stores/environment.store';
	import { m } from '$lib/paraglide/messages';
	import { ReconnectingWebSocket } from '$lib/utils/ws';

	interface LogEntry {
		timestamp: string;
		level: 'stdout' | 'stderr' | 'info' | 'error';
		message: string;
		service?: string;
		containerId?: string;
	}

	interface Props {
		containerId?: string | null;
		projectId?: string | null;
		type?: 'container' | 'project';
		maxLines?: number;
		autoScroll?: boolean;
		showTimestamps?: boolean;
		height?: string;
		onClear?: () => void;
		onToggleAutoScroll?: () => void;
		onStart?: () => void;
		onStop?: () => void;
	}

	let {
		containerId = null,
		projectId = null,
		type = 'container',
		maxLines = 1000,
		autoScroll = $bindable(true),
		showTimestamps = true,
		height = '400px',
		onClear,
		onToggleAutoScroll,
		onStart,
		onStop
	}: Props = $props();

	let logs: LogEntry[] = $state([]);
	let logContainer: HTMLElement | undefined = $state();
	let isStreaming = $state(false);
	let error: string | null = $state(null);
	let eventSource: EventSource | null = null;
	let wsClient: ReconnectingWebSocket<string> | null = null;
	let currentStreamKey: string | null = null;
	function streamKey() {
		return type === 'project' ? (projectId ? `project:${projectId}` : null) : containerId ? `ctr:${containerId}` : null;
	}

	const humanType = type === 'project' ? m.project() : m.container();

	const DOCKER_TS_ISO_RE = /^\d{4}-\d{2}-\d{2}T\d{2}:\d{2}:\d{2}\.\d+Z?\s*/;
	const DOCKER_TS_SLASH_RE = /^\d{4}\/\d{2}\/\d{2}\s+\d{2}:\d{2}:\d{2}\s*/;

<<<<<<< HEAD
	async function buildLogStreamEndpoint(): Promise<string> {
		await environmentStore.ready;
		const currentEnvironment = get(environmentStore.selected);
		const envId = currentEnvironment?.id || 'local';

		const baseEndpoint =
			type === 'stack'
				? `/api/environments/${envId}/stacks/${stackId}/logs/stream`
				: `/api/environments/${envId}/containers/${containerId}/logs/stream`;

		return `${baseEndpoint}?follow=true&tail=100&timestamps=${showTimestamps}`;
	}

=======
>>>>>>> 86e799f2
	function buildWebSocketEndpoint(path: string): string {
		const protocol = window.location.protocol === 'https:' ? 'wss' : 'ws';
		return `${protocol}://${window.location.host}${path}`;
	}

	async function buildLogWsEndpoint(): Promise<string> {
		const currentEnv = get(environmentStore.selected);
		const envId = currentEnv?.id || 'local';
		const basePath =
			type === 'project'
				? `/api/environments/${envId}/projects/${projectId}/logs/ws`
				: `/api/environments/${envId}/containers/${containerId}/logs/ws`;
		return buildWebSocketEndpoint(`${basePath}?follow=true&tail=100&timestamps=${showTimestamps}`);
	}

	export async function startLogStream() {
		const targetId = type === 'project' ? projectId : containerId;

		if (!targetId) return;

		try {
			isStreaming = true;
			error = null;
			onStart?.();
			await startWebSocketStream();
			return;
		} catch (err) {
			console.error('Failed to start log stream:', err);
			error = m.log_stream_failed_connect({ type: humanType });
			isStreaming = false;
		}
	}

	async function startWebSocketStream() {
		wsClient = new ReconnectingWebSocket<string>({
			buildUrl: async () => {
				return await buildLogWsEndpoint();
			},
			parseMessage: (evt) => {
				return typeof evt.data === 'string' ? evt.data : '';
			},
			onOpen: () => {
				if (dev) console.log(m.log_viewer_connected({ type: humanType }));
				error = null;
				isStreaming = true;
			},
			onMessage: (payload) => {
				if (!payload) return;
				for (const line of payload.split('\n')) {
					if (!line.trim()) continue;
					handleIncomingLine(line);
				}
			},
			onError: (e) => {
				console.error('WebSocket log stream error:', e);
				error = m.log_stream_connection_lost({ type: humanType });
			},
			onClose: () => {
				isStreaming = false;
				if (!error) {
					error = m.log_stream_closed_by_server({ type: humanType });
				}
			},
			maxBackoff: 10000
		});

		await wsClient.connect();
	}

	function handleIncomingLine(raw: string) {
		let level: LogEntry['level'] = raw.startsWith('[STDERR] ') ? 'stderr' : 'stdout';
		let line = raw.replace('[STDERR] ', '');

		// Try to extract "service | message" if present
		let service: string | undefined;
		if (line.includes(' | ')) {
			const parts = line.split(' | ', 2);
			if (parts.length === 2) {
				service = parts[0].trim();
				line = parts[1];
			}
		}

		addLogEntry({
			level,
			message: line,
			timestamp: new Date().toISOString(),
			service
		});
	}

	export function stopLogStream() {
		if (eventSource) {
			if (dev) console.log(m.log_viewer_stopping({ type: humanType }));
			eventSource.close();
			eventSource = null;
		}
		if (wsClient) {
			try {
				wsClient.close();
			} catch {}
			wsClient = null;
		}
		isStreaming = false;
		onStop?.();
	}

	export function clearLogs() {
		logs = [];
		onClear?.();
	}

	export function toggleAutoScroll() {
		autoScroll = !autoScroll;
		onToggleAutoScroll?.();
	}

	export function getIsStreaming() {
		return isStreaming;
	}

	export function getLogCount() {
		return logs.length;
	}

	function addLogEntry(logData: { level: string; message: string; timestamp?: string; service?: string; containerId?: string }) {
		let cleanMessage = logData.message;
		let timestamp = logData.timestamp || new Date().toISOString();

		if (DOCKER_TS_ISO_RE.test(cleanMessage)) {
			cleanMessage = cleanMessage.replace(DOCKER_TS_ISO_RE, '').trim();
		}
		if (DOCKER_TS_SLASH_RE.test(cleanMessage)) {
			cleanMessage = cleanMessage.replace(DOCKER_TS_SLASH_RE, '').trim();
		}

		const entry: LogEntry = {
			timestamp,
			level: logData.level as LogEntry['level'],
			message: cleanMessage,
			service: logData.service,
			containerId: logData.containerId
		};

		logs = [...logs.slice(-(maxLines - 1)), entry];

		if (autoScroll && logContainer) {
			requestAnimationFrame(() => {
				if (logContainer) {
					logContainer.scrollTop = logContainer.scrollHeight;
				}
			});
		}
	}

	function formatTimestamp(timestamp: string): string {
		const date = new Date(timestamp);
		return date.toLocaleDateString() + ' ' + date.toLocaleTimeString();
	}

	function getLevelClass(level: LogEntry['level']): string {
		switch (level) {
			case 'stderr':
			case 'error':
				return 'text-red-400';
			case 'stdout':
			case 'info':
				return 'text-green-400';
			default:
				return 'text-gray-300';
		}
	}

	$effect(() => {
		if (!browser) return;
		const key = streamKey();
		if (!key) return;
		if (key === currentStreamKey && isStreaming) return;
		if (currentStreamKey) stopLogStream();
		logs = [];
		currentStreamKey = key;
		startLogStream();
	});
</script>

<div class="log-viewer rounded-md border bg-black text-white">
	{#if error}
		<div class="border-b border-red-700 bg-red-900/20 p-3 text-sm text-red-200">
			{error}
		</div>
	{/if}

	<div
		bind:this={logContainer}
		class="log-viewer overflow-y-auto rounded-lg border bg-black font-mono text-sm text-white"
		style="height: {height}"
		role="log"
		aria-live={isStreaming ? 'polite' : 'off'}
		aria-relevant="additions"
		aria-busy={isStreaming}
		tabindex="-1"
		data-auto-scroll={autoScroll}
		data-is-streaming={isStreaming}
	>
		{#if logs.length === 0}
			<div class="p-4 text-center text-gray-500">
				{#if !containerId}
					{m.log_viewer_no_selection({ type: humanType })}
				{:else if !isStreaming}
					{m.log_viewer_no_logs_available()}
				{:else}
					{m.log_viewer_waiting_for_logs()}
				{/if}
			</div>
		{:else}
			{#each logs as log (log.timestamp + log.message + (log.service || ''))}
				<div class="flex border-l-2 border-transparent px-3 py-1 transition-colors hover:border-blue-500 hover:bg-gray-900/50">
					{#if showTimestamps}
						<span class="mr-3 min-w-fit shrink-0 text-xs text-gray-500">
							{formatTimestamp(log.timestamp)}
						</span>
					{/if}

					<span class="mr-2 shrink-0 text-xs {getLevelClass(log.level)} min-w-fit">
						{log.level.toUpperCase()}
					</span>

					{#if type === 'project' && log.service}
						<span class="mr-2 min-w-fit shrink-0 truncate text-xs text-blue-400" title={log.service}>
							{log.service}
						</span>
					{/if}

					<span class="flex-1 whitespace-pre-wrap break-words text-gray-300">
						{log.message}
					</span>
				</div>
			{/each}
		{/if}
	</div>
</div><|MERGE_RESOLUTION|>--- conflicted
+++ resolved
@@ -1,10 +1,5 @@
 <script lang="ts">
-<<<<<<< HEAD
-	import { onMount, onDestroy } from 'svelte';
-	import { dev } from '$app/environment';
-=======
 	import { browser, dev } from '$app/environment';
->>>>>>> 86e799f2
 	import { get } from 'svelte/store';
 	import { environmentStore } from '$lib/stores/environment.store';
 	import { m } from '$lib/paraglide/messages';
@@ -62,22 +57,6 @@
 	const DOCKER_TS_ISO_RE = /^\d{4}-\d{2}-\d{2}T\d{2}:\d{2}:\d{2}\.\d+Z?\s*/;
 	const DOCKER_TS_SLASH_RE = /^\d{4}\/\d{2}\/\d{2}\s+\d{2}:\d{2}:\d{2}\s*/;
 
-<<<<<<< HEAD
-	async function buildLogStreamEndpoint(): Promise<string> {
-		await environmentStore.ready;
-		const currentEnvironment = get(environmentStore.selected);
-		const envId = currentEnvironment?.id || 'local';
-
-		const baseEndpoint =
-			type === 'stack'
-				? `/api/environments/${envId}/stacks/${stackId}/logs/stream`
-				: `/api/environments/${envId}/containers/${containerId}/logs/stream`;
-
-		return `${baseEndpoint}?follow=true&tail=100&timestamps=${showTimestamps}`;
-	}
-
-=======
->>>>>>> 86e799f2
 	function buildWebSocketEndpoint(path: string): string {
 		const protocol = window.location.protocol === 'https:' ? 'wss' : 'ws';
 		return `${protocol}://${window.location.host}${path}`;
